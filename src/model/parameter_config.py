import logging
import os
from collections import OrderedDict
from ipaddress import ip_address, IPv4Address, IPv6Address

from config.constants import PARAM_TYPE_SERVER_FILE, FILE_TYPE_FILE, PARAM_TYPE_MULTISELECT, FILE_TYPE_DIR, PARAM_TYPE_LIST, PARAM_TYPE_DEPENDANT_LIST
from config.script.list_values import ConstValuesProvider, ScriptValuesProvider, EmptyValuesProvider, \
    DependantScriptValuesProvider, NoneValuesProvider, FilesProvider, DependantValuesProvider
from model import model_helper
from model.model_helper import resolve_env_vars, replace_auth_vars, is_empty, SECURE_MASK, \
    normalize_extension, read_bool_from_config, InvalidValueException
from react.properties import ObservableDict, observable_fields
from utils import file_utils, string_utils, process_utils
from utils.string_utils import strip

LOGGER = logging.getLogger('script_server.parameter_config')


@observable_fields(
    'param',
    'repeat_param'
    'env_var',
    'no_value',
    'description',
    'required',
    'default',
    'type',
    'min',
    'max',
    'constant',
    '_values_provider',
    'values',
    'secure',
    'separator',
    'multiple_arguments',
    'same_arg_param',
    'file_dir',  # path relative to working dir (for execution)
    '_list_files_dir',  # file_dir, relative to the server path (for listing files)
    'file_type',
    'file_extensions',
    'file_recursive')
class ParameterModel(object):
    def __init__(self, parameter_config, username, audit_name, other_params_supplier,
                 other_param_values: ObservableDict = None,
                 working_dir=None):
        self._username = username
        self._audit_name = audit_name
        self._parameters_supplier = other_params_supplier
        self._working_dir = working_dir

        self.name = parameter_config.get('name')

        self._original_config = parameter_config
        self._parameter_values = other_param_values

        self._reload()

        if (other_param_values is not None) \
                and (self._values_provider is not None) \
                and self._values_provider.get_required_parameters():
            other_param_values.subscribe(self._param_values_observer)

    def _reload(self):
        config = self._original_config

        self.param = config.get('param')
        self.repeat_param = read_bool_from_config('repeat_param', config, default=True)
        self.env_var = config.get('env_var')
        self.no_value = read_bool_from_config('no_value', config, default=False)
        self.description = replace_auth_vars(config.get('description'), self._username, self._audit_name)
        self.required = read_bool_from_config('required', config, default=False)
        self.min = config.get('min')
        self.max = config.get('max')
        self.secure = read_bool_from_config('secure', config, default=False)
        self.separator = config.get('separator', ',')
        self.multiple_arguments = read_bool_from_config('multiple_arguments', config, default=False)
        self.same_arg_param = read_bool_from_config('same_arg_param', config, default=False)
        self.default = _resolve_default(config.get('default'), self._username, self._audit_name, self._working_dir)
        self.file_dir = _resolve_file_dir(config, 'file_dir')
        self._list_files_dir = _resolve_list_files_dir(self.file_dir, self._working_dir)
        self.file_extensions = _resolve_file_extensions(config, 'file_extensions')
        self.file_type = _resolve_parameter_file_type(config, 'file_type', self.file_extensions)
        self.file_recursive = read_bool_from_config('file_recursive', config, default=False)

        self.type = self._read_type(config)

        self.constant = read_bool_from_config('constant', config, default=False)

        self._validate_config()

        self._changed_by_user = False

        values_provider = self._create_values_provider(
            config.get('values'),
            self.type,
            self.constant)
        self._values_provider = values_provider
        self._reload_values()

    def _validate_config(self):
        param_log_name = self.str_name()

        if self.constant and not self.default:
            message = 'Constant should have default value specified'
            raise Exception('Failed to set parameter "' + param_log_name + '" to constant: ' + message)

        if self.type == PARAM_TYPE_SERVER_FILE:
            if not self.file_dir:
                raise Exception('Parameter ' + param_log_name + ' has missing config file_dir')

    def str_name(self):
        names = (name for name in (self.name, self.param, self.description) if name)
        return next(names, 'unknown')

    def validate_parameter_dependencies(self, all_parameters):
        required_parameters = self.get_required_parameters()
        if not required_parameters:
            return

        parameters_dict = {p.name: p for p in all_parameters}

        for parameter_name in required_parameters:
            if parameter_name not in parameters_dict:
                raise Exception('Missing parameter "' + parameter_name + '" for the script')
            parameter = parameters_dict[parameter_name]
            unsupported_type = None

            if parameter.constant:
                unsupported_type = 'constant'
            elif parameter.secure:
                unsupported_type = 'secure'
            elif parameter.no_value:
                unsupported_type = 'no_value'

            if unsupported_type:
                raise Exception(
                    'Unsupported parameter "' + parameter_name
                    + '" of type "' + unsupported_type
                    + '" in values.script! ')

    def _read_type(self, config):
        type = config.get('type', 'text')

        if type.lower() in ('ip', 'ip4', 'ip6', 'ipv4', 'ipv6'):
            type = type.lower().replace('v', '')

        return type

    def _param_values_observer(self, key, old_value, new_value):
        values_provider = self._values_provider
        if values_provider is None:
            return

        if key not in values_provider.get_required_parameters():
            return

        self._reload_values()

    def _reload_values(self):
        values_provider = self._values_provider
        if not values_provider:
            self.values = None
            return

        if (self.type in ('ip', 'ip4', 'ip6', "text", "int")) :
            if not isinstance(values_provider, NoneValuesProvider):
                values = values_provider.get_values(self._parameter_values)
                if (not is_empty(values) and (not self._changed_by_user)):
                    self.default = values[0]
                    self.values = values
                else:
                    self.default = ""
                    self.values = []
        else:
            values = values_provider.get_values(self._parameter_values)
            self.values = values

    def _create_values_provider(self, values_config, type, constant):
        if constant:
            return NoneValuesProvider()

        if self._is_plain_server_file():
            return FilesProvider(self._list_files_dir, self.file_type, self.file_extensions)

        if (type in  [PARAM_TYPE_MULTISELECT, PARAM_TYPE_LIST]):

            if is_empty(values_config):
                return EmptyValuesProvider()

            if isinstance(values_config, list):
                return ConstValuesProvider(values_config)

            if PARAM_TYPE_DEPENDANT_LIST in values_config:
                return DependantValuesProvider(self.name , values_config[PARAM_TYPE_DEPENDANT_LIST], self._parameters_supplier)

            if 'script' in values_config:
                script = values_config['script']

<<<<<<< HEAD
                if '${' not in script:
                    return ScriptValuesProvider(script)
=======
        elif 'script' in values_config:
            script = replace_auth_vars(values_config['script'], self._username, self._audit_name)
>>>>>>> e39523fe

                return DependantScriptValuesProvider(script, self._parameters_supplier)

        elif (type in ["text"]):
            if is_empty(values_config):
                return NoneValuesProvider()

            if 'script' in values_config:
                script = values_config['script']

                if '${' not in script:
                    return ScriptValuesProvider(script)

                return DependantScriptValuesProvider(script, self._parameters_supplier)
        else:
            return NoneValuesProvider()

        message = 'Unsupported "values" format for ' + self.name
        raise Exception(message)

    def get_required_parameters(self):
        if not self._values_provider:
            return []

        return self._values_provider.get_required_parameters()

    def normalize_user_value(self, value):
        if self.type == PARAM_TYPE_MULTISELECT or self._is_recursive_server_file():
            if isinstance(value, list):
                return value
            if not is_empty(value):
                return [value]
            else:
                return []

        return value

    def value_to_str(self, value):
        if self.secure:
            return SECURE_MASK

        return str(value)

    def value_to_repr(self, value):
        if self.secure:
            return SECURE_MASK

        return repr(value)

    def get_secured_value(self, value):
        if (not self.secure) or (value is None) or self.no_value:
            return value

        if isinstance(value, list):
            return [self.value_to_str(e) for e in value]

        return self.value_to_str(value)

    def map_to_script(self, user_value):
        def map_single_value(user_value):
            if self._values_provider:
                return self._values_provider.map_value(user_value)
            return user_value

        if self.type == PARAM_TYPE_MULTISELECT:
            return [map_single_value(v) for v in user_value]

        elif self._is_recursive_server_file():
            if user_value:
                return os.path.join(self.file_dir, *user_value)
            else:
                return None
        elif self._is_plain_server_file():
            if not is_empty(user_value):
                return os.path.join(self.file_dir, user_value)
            else:
                return None

        return map_single_value(user_value)

    def to_script_args(self, script_value):
        if self.type == PARAM_TYPE_MULTISELECT:
            if self.multiple_arguments:
                return script_value
            else:
                return self.separator.join(script_value)

        return script_value

    def validate_value(self, value, *, ignore_required=False):
        if self.constant:
            return None

        if is_empty(value):
            if self.required and not ignore_required:
                return 'is not specified'
            return None

        value_string = self.value_to_repr(value)

        if self.no_value:
            if value not in ['true', True, 'false', False]:
                return 'should be boolean, but has value ' + value_string
            return None

        if self.type == 'text':
            if (not self._changed_by_user) and (self.default != value):
                self._changed_by_user = True
            return None

        if self.type == 'file_upload':
            if not os.path.exists(value):
                return 'Cannot find file ' + value
            return None

        if self.type == 'int':
            if not (isinstance(value, int) or (isinstance(value, str) and string_utils.is_integer(value))):
                return 'should be integer, but has value ' + value_string

            int_value = int(value)

            if (not is_empty(self.max)) and (int_value > int(self.max)):
                return 'is greater than allowed value (' \
                       + value_string + ' > ' + str(self.max) + ')'

            if (not is_empty(self.min)) and (int_value < int(self.min)):
                return 'is lower than allowed value (' \
                       + value_string + ' < ' + str(self.min) + ')'
            return None

        if self.type in ('ip', 'ip4', 'ip6'):
            try:
                address = ip_address(value.strip())
                if self.type == 'ip4':
                    if not isinstance(address, IPv4Address):
                        return value_string + ' is not an IPv4 address'
                elif self.type == 'ip6':
                    if not isinstance(address, IPv6Address):
                        return value_string + ' is not an IPv6 address'
            except ValueError:
                return 'wrong IP address ' + value_string

        allowed_values = self.values

        if (self.type == PARAM_TYPE_LIST) or (self._is_plain_server_file()):
            if value not in allowed_values:
                return 'has value ' + value_string \
                       + ', but should be in ' + repr(allowed_values)
            return None

        if self.type == PARAM_TYPE_MULTISELECT:
            if not isinstance(value, list):
                return 'should be a list, but was: ' + value_string + '(' + str(type(value)) + ')'
            for value_element in value:
                if value_element not in allowed_values:
                    element_str = self.value_to_repr(value_element)
                    return 'has value ' + element_str \
                           + ', but should be in ' + repr(allowed_values)
            return None

        if self._is_recursive_server_file():
            return self._validate_recursive_path(value, intermediate=False)

        return None

    def list_files(self, path):
        if not self._is_recursive_server_file():
            raise WrongParameterUsageException(self.name, 'Can list files only for recursive file parameters')

        validation_error = self._validate_recursive_path(path, intermediate=True)
        if validation_error:
            raise InvalidValueException(self.name, validation_error)

        full_path = self._build_list_file_path(path)

        result = []

        if is_empty(self.file_type) or self.file_type == FILE_TYPE_FILE:
            files = model_helper.list_files(full_path, FILE_TYPE_FILE, self.file_extensions)
            for file in files:
                result.append({'name': file, 'type': FILE_TYPE_FILE, 'readable': True})

        dirs = model_helper.list_files(full_path, FILE_TYPE_DIR)
        for dir in dirs:
            dir_path = os.path.join(full_path, dir)

            readable = os.access(dir_path, os.R_OK)
            result.append({'name': dir, 'type': FILE_TYPE_DIR, 'readable': readable})

        return result

    def _is_plain_server_file(self):
        return self.type == PARAM_TYPE_SERVER_FILE and not self.file_recursive

    def _is_recursive_server_file(self):
        return self.type == PARAM_TYPE_SERVER_FILE and self.file_recursive

    def _validate_recursive_path(self, path, intermediate):
        value_string = self.value_to_str(path)

        if not isinstance(path, list):
            return 'should be a list, but was: ' + value_string + '(' + str(type(path)) + ')'

        if ('.' in path) or ('..' in path):
            return 'Relative path references are not allowed'

        full_path = self._build_list_file_path(path)

        if not os.path.exists(full_path):
            return 'Path ' + value_string + ' does not exist'

        if intermediate:
            if not os.access(full_path, os.R_OK):
                return 'Path ' + value_string + ' not accessible'

            if not os.path.isdir(full_path):
                return 'Path ' + value_string + ' is not a directory'

        else:
            dir = path[:-1]
            file = path[-1]

            dir_path = self._build_list_file_path(dir)
            allowed_files = model_helper.list_files(dir_path, self.file_type, self.file_extensions)
            if file not in allowed_files:
                return 'Path ' + value_string + ' is not allowed'

    def _build_list_file_path(self, child_path):
        return os.path.normpath(os.path.join(self._list_files_dir, *child_path))


def _resolve_default(default, username, audit_name, working_dir):
    if not default:
        return default

    script = False
    if isinstance(default, dict) and 'script' in default:
        string_value = default['script']
        script = True
    elif isinstance(default, str):
        string_value = default
    else:
        return default

    resolved_string_value = resolve_env_vars(string_value, full_match=True)
    if resolved_string_value == string_value:
        resolved_string_value = replace_auth_vars(string_value, username, audit_name)

    if not script:
        return resolved_string_value

    output = process_utils.invoke(resolved_string_value, working_dir)
    return output.strip()


def _resolve_file_dir(config, key):
    raw_value = config.get(key)
    if not raw_value:
        return raw_value

    return resolve_env_vars(raw_value)


def _resolve_list_files_dir(file_dir, working_dir):
    if not file_dir or not working_dir:
        return file_dir

    return file_utils.normalize_path(file_dir, working_dir)


def _resolve_file_extensions(config, key):
    result = model_helper.read_list(config, key)
    if result is None:
        return []

    return [normalize_extension(e) for e in strip(result)]


def _resolve_parameter_file_type(config, key, file_extensions):
    if file_extensions:
        return FILE_TYPE_FILE

    value = config.get(key)

    if is_empty(value):
        return value

    return value.strip().lower()


class WrongParameterUsageException(Exception):
    def __init__(self, param_name, error_message) -> None:
        super().__init__(error_message)
        self.param_name = param_name


def get_sorted_config(param_config):
    key_order = ['name', 'required', 'param', 'repeat_param', 'type', 'no_value', 'default', 'constant', 'description', 'secure',
                 'values', 'min', 'max', 'multiple_arguments', 'same_arg_param', 'separator', 'file_dir', 'file_recursive', 'file_type',
                 'file_extensions']

    def get_order(key):
        if key in key_order:
            return key_order.index(key)
        else:
            return 100

    sorted_config = OrderedDict(sorted(param_config.items(), key=lambda item: get_order(item[0])))
    return sorted_config<|MERGE_RESOLUTION|>--- conflicted
+++ resolved
@@ -194,15 +194,9 @@
                 return DependantValuesProvider(self.name , values_config[PARAM_TYPE_DEPENDANT_LIST], self._parameters_supplier)
 
             if 'script' in values_config:
-                script = values_config['script']
-
-<<<<<<< HEAD
+                script = replace_auth_vars(values_config['script'], self._username, self._audit_name)
                 if '${' not in script:
                     return ScriptValuesProvider(script)
-=======
-        elif 'script' in values_config:
-            script = replace_auth_vars(values_config['script'], self._username, self._audit_name)
->>>>>>> e39523fe
 
                 return DependantScriptValuesProvider(script, self._parameters_supplier)
 
