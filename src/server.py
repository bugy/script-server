#!/usr/bin/env python3

import json
import logging
import logging.config
import os
import socket
import ssl
import sys
import threading
from datetime import datetime
from urllib.parse import urlencode
from urllib.parse import urljoin
from urllib.parse import urlparse

import tornado.escape
import tornado.httpserver as httpserver
import tornado.ioloop
import tornado.web
import tornado.websocket

from auth import auth_base
from execution import execution_base
from execution import execution_popen
from execution.logging import ScriptOutputLogger
from features import file_download_feature
from model import external_model
from model import model_helper
from model import script_configs
from model import server_conf
from utils import bash_utils as bash_utils
from utils import file_utils as file_utils
from utils import os_utils as os_utils
from utils import process_utils as process_utils

TEMP_FOLDER = "temp"
SERVER_CONFIG = None

pty_supported = os_utils.is_linux()
if pty_supported:
    from execution import execution_pty

CONFIG_FOLDER = "conf"
SERVER_CONF_PATH = os.path.join(CONFIG_FOLDER, "conf.json")
SCRIPT_CONFIGS_FOLDER = os.path.join(CONFIG_FOLDER, "runners")

running_scripts = {}


def list_config_names():
    def add_name(path, content):
        try:
            return script_configs.read_name(path, content)

        except:
            logger = logging.getLogger("scriptServer")
            logger.exception("Could not load script name: " + path)

    result = visit_script_configs(add_name)

    return result


def load_config(name):
    def find_and_load(path, content):
        try:
            config_name = script_configs.read_name(path, content)
            if config_name == name:
                return script_configs.from_json(path, content, pty_supported)
        except:
            logger = logging.getLogger("scriptServer")
            logger.exception("Could not load script config: " + path)

    configs = visit_script_configs(find_and_load)
    if configs:
        return configs[0]

    return None


def visit_script_configs(visitor):
    configs_dir = SCRIPT_CONFIGS_FOLDER
    files = os.listdir(configs_dir)

    configs = [file for file in files if file.lower().endswith(".json")]

    result = []

    for config_path in configs:
        path = os.path.join(configs_dir, config_path)

        try:
            content = file_utils.read_file(path)

            visit_result = visitor(path, content)
            if visit_result is not None:
                result.append(visit_result)

        except:
            logger = logging.getLogger('scriptServer')
            logger.exception("Couldn't read the file: " + config_path)

    return result


class TornadoAuth():
    authorizer = None

    def __init__(self, authorizer):
        self.authorizer = authorizer

    def is_enabled(self):
        return bool(self.authorizer)

    def is_authenticated(self, request_handler):
        if not self.is_enabled():
            return True

        username = request_handler.get_secure_cookie("username")

        return bool(username)

    def get_username(self, request_handler):
        if not self.is_enabled():
            return None

        username = request_handler.get_secure_cookie("username")
        if not username:
            return None

        return username.decode("utf-8")

    def authenticate(self, username, password, request_handler):
        logger = logging.getLogger("scriptServer")

        logger.info("Trying to authenticate user " + username)

        try:
            self.authorizer.authenticate(username, password)
            logger.info("Authenticated user " + username)

        except auth_base.AuthRejectedError as e:
            logger.info("Authentication rejected for user " + username + ": " + e.get_message())
            respond_error(request_handler, 401, e.get_message())
            return

        except auth_base.AuthFailureError:
            logger.exception("Authentication failed for user " + username)
            respond_error(request_handler, 500, "Something went wrong. Please contact the administrator or try later")
            return

        request_handler.set_secure_cookie("username", username)

        path = tornado.escape.url_unescape(request_handler.get_argument("next", "/"))
        redirect(path, request_handler)

    def logout(self, request_handler):
        if not self.is_enabled():
            return

        username = self.get_username(request_handler)
        if not username:
            return

        logger = logging.getLogger("scriptServer")
        logger.info("Logging out " + username)

        request_handler.clear_cookie("username")


def redirect(relative_url, request_handler, *args, **kwargs):
    full_url = get_full_url(relative_url, request_handler)
    request_handler.redirect(full_url, *args, **kwargs)


def get_full_url(relative_url, request_handler):
    request = request_handler.request
    host_url = request.protocol + "://" + request.host
    return urljoin(host_url, relative_url)


def is_allowed_during_login(request_path, login_url, request_handler):
    if request_handler.request.method == 'POST':
        if request_path == '/login':
            return True

    elif request_handler.request.method == 'GET':
        if request_path == '/favicon.ico':
            return True

        if request_path == login_url:
            return True

        login_resources = ['/js/login.js',
                           '/js/common.js',
                           '/js/libs/jquery.min.js',
                           '/js/libs/materialize.min.js',
                           '/css/libs/materialize.min.css',
                           '/css/index.css',
                           '/css/fonts/roboto/Roboto-Regular.woff2',
                           '/css/fonts/roboto/Roboto-Regular.woff',
                           '/css/fonts/roboto/Roboto-Regular.ttf',
                           '/images/titleBackground.jpg']

        if request_path not in login_resources:
            return False

        referer = request_handler.request.headers.get('Referer')
        if referer:
            referer = urlparse(referer).path
        else:
            return False

        allowed_referrers = [login_url, '/css/libs/materialize.min.css', '/css/index.css']
        for allowed_referrer in allowed_referrers:
            if referer.endswith(allowed_referrer):
                return True

    return False


# This decorator is used for REST requests, in which we don't redirect explicitly, but reply with Unauthorized code.
# Client application should provide redirection in the way it likes
def check_authorization(func):
    def wrapper(self, *args, **kwargs):
        auth = self.application.auth
        request_path = self.request.path
        login_url = self.get_login_url()

        if auth.is_authenticated(self) or is_allowed_during_login(request_path, login_url, self):
            return func(self, *args, **kwargs)

        if not isinstance(self, tornado.web.StaticFileHandler):
            raise tornado.web.HTTPError(401, "Unauthorized")

        login_url += "?" + urlencode(dict(next=request_path))

        redirect(login_url, self)

        return

    return wrapper


class ProxiedRedirectHandler(tornado.web.RedirectHandler):
    def get(self, *args):
        redirect(self._url.format(*args), self, *args)


class GetScripts(tornado.web.RequestHandler):
    @check_authorization
    def get(self):
        config_names = list_config_names()

        self.write(json.dumps(config_names))


class GetScriptInfo(tornado.web.RequestHandler):
    @check_authorization
    def get(self):
        try:
            name = self.get_query_argument("name")
        except tornado.web.MissingArgumentError:
            respond_error(self, 400, "Script name is not specified")
            return

        config = load_config(name)

        if not config:
            respond_error(self, 400, "Couldn't find a script by name")
            return

        self.write(external_model.config_to_json(config))


def build_command_args(param_values, config, stringify=lambda value, param: value):
    result = []

    for parameter in config.get_parameters():
        name = parameter.get_name()

        if parameter.is_constant():
            param_values[parameter.name] = model_helper.get_default(parameter)

        if name in param_values:
            value = param_values[name]

            if parameter.is_no_value():
                # do not replace == True, since REST service can start accepting boolean as string
                if (value == True) or (value == "true"):
                    result.append(parameter.get_param())
            else:
                if value:
                    if parameter.get_param():
                        result.append(parameter.get_param())

                    value_string = stringify(value, parameter)
                    result.append(value_string)

    return result


def stop_script(process_id):
    if process_id in running_scripts:
        running_scripts[process_id].stop()


class ScriptStop(tornado.web.RequestHandler):
    @check_authorization
    def post(self):
        request_body = self.request.body.decode("UTF-8")
        process_id = json.loads(request_body).get("processId")

        if (process_id):
            stop_script(int(process_id))
        else:
            respond_error(self, 400, "Invalid stop request")
            return


class ScriptStreamSocket(tornado.websocket.WebSocketHandler):
    def __init__(self, application, request, **kwargs):
        super().__init__(application, request, **kwargs)

        self.process_wrapper = None
        self.reading_thread = None

    def open(self, process_id):
        auth = self.application.auth
        if not auth.is_authenticated(self):
            return None

        logger = logging.getLogger("scriptServer")

        self.process_wrapper = running_scripts.get(int(process_id))

        if not self.process_wrapper:
            raise Exception("Couldn't find corresponding process")

        self.write_message(wrap_to_server_event("input", "your input >>"))

        self.write_message(wrap_script_output(" ---  OUTPUT  --- \n"))

        audit_name = get_audit_name(self, logger)

        output_logger = self.create_script_output_logger(audit_name, logger)
        output_logger.open()

        reading_thread = threading.Thread(target=pipe_process_to_http, args=(
            self.process_wrapper,
            output_logger,
            self.safe_write
        ))
        reading_thread.start()

        web_socket = self
        process_wrapper = self.process_wrapper

        class FinishListener(object):
            def finished(self):
                reading_thread.join()

                output_logger.close()

                try:
                    downloadable_files = file_download_feature.prepare_downloadable_files(
                        process_wrapper.get_config(),
                        process_wrapper.get_full_output(),
                        audit_name,
                        get_tornado_secret(),
                        TEMP_FOLDER)

                    for file in downloadable_files:
                        filename = os.path.basename(file)
                        relative_path = file_utils.relative_path(file, TEMP_FOLDER)

                        web_socket.safe_write(wrap_to_server_event(
                            'file',
                            {'url': relative_path.replace(os.path.sep, '/'), 'filename': filename}))
                except:
                    logger.exception("Couldn't prepare downloadable files")

                tornado.ioloop.IOLoop.current().add_callback(web_socket.close)

        self.process_wrapper.add_finish_listener(FinishListener())

    def create_script_output_logger(self, audit_name, logger):
        command_identifier = self.process_wrapper.get_command_identifier()
        log_identifier = self.create_log_identifier(audit_name, command_identifier)
        log_file_path = os.path.join('logs', 'processes', log_identifier + '.log')

        output_logger = ScriptOutputLogger(
            log_file_path,
            logger,
            self.process_wrapper.config,
            self.process_wrapper.execution_info)

        return output_logger

    @staticmethod
    def create_log_identifier(audit_name, command_identifier):
        if os_utils.is_win():
            audit_name = audit_name.replace(":", "-")

        date_string = datetime.today().strftime("%y%m%d_%H%M%S")
        command_identifier = command_identifier.replace(" ", "_")
        log_identifier = command_identifier + "_" + audit_name + "_" + date_string
        return log_identifier

    def on_message(self, text):
        self.process_wrapper.write_to_input(text)

    def on_close(self):
        if not self.process_wrapper.is_finished():
            self.process_wrapper.kill()

    def safe_write(self, message):
        if self.ws_connection is not None:
            self.write_message(message)


def get_audit_name(request_handler, logger):
    auth = request_handler.application.auth

    username = auth.get_username(request_handler)
    if username:
        audit_name = username
    else:
        remote_ip = request_handler.request.remote_ip
        try:
            (hostname, aliases, ip_addresses) = socket.gethostbyaddr(remote_ip)
            audit_name = hostname
        except:
            audit_name = None
            logger.warn("Couldn't get hostname for " + remote_ip)

        if not audit_name:
            audit_name = remote_ip

    return audit_name


class ScriptExecute(tornado.web.RequestHandler):
    process_wrapper = None

    @check_authorization
    def post(self):
        script_name = None

        try:
            request_data = self.request.body

            execution_info = external_model.to_execution_info(request_data.decode("UTF-8"))

            script_name = execution_info.script

            config = load_config(script_name)

            if not config:
                respond_error(self, 400, "Script with name '" + str(script_name) + "' not found")
                return

            working_directory = config.get_working_directory()
            if working_directory is not None:
                working_directory = file_utils.normalize_path(working_directory)

            script_logger = logging.getLogger("scriptServer")

            valid_parameters = model_helper.validate_parameters(execution_info.param_values, config)
            if not valid_parameters:
                respond_error(self, 400, 'Received invalid parameters')
                return

            script_base_command = process_utils.split_command(config.get_script_command(), working_directory)

            script_args = build_command_args(execution_info.param_values, config)
            command = script_base_command + script_args

            audit_name = get_audit_name(self, script_logger)

            audit_script_args = build_command_args(
                execution_info.param_values,
                config,
                model_helper.value_to_str)
            audit_command = script_base_command + audit_script_args

            script_logger.info("Calling script (by " + audit_name + "): " + " ".join(audit_command))

            run_pty = config.is_requires_terminal()
            if run_pty and not pty_supported:
                script_logger.warning(
                    "Requested PTY mode, but it's not supported for this OS (" + sys.platform + "). Falling back to POpen")
                run_pty = False

            if run_pty:
                self.process_wrapper = execution_pty.PtyProcessWrapper(command,
                                                                       config.get_name(),
                                                                       working_directory,
                                                                       config,
                                                                       execution_info)
            else:
                self.process_wrapper = execution_popen.POpenProcessWrapper(command,
                                                                           config.get_name(),
                                                                           working_directory,
                                                                           config,
                                                                           execution_info)
            self.process_wrapper.start()

            process_id = self.process_wrapper.get_process_id()

            running_scripts[process_id] = self.process_wrapper

            self.write(str(process_id))

            alerts_config = self.application.alerts_config
            if alerts_config:
                self.subscribe_fail_alerter(script_name, script_logger, alerts_config)


        except Exception as e:
            script_logger = logging.getLogger("scriptServer")
            script_logger.exception("Error while calling the script")

            if hasattr(e, "strerror") and e.strerror:
                error_output = e.strerror
            else:
                error_output = "Unknown error occurred, contact the administrator"

            result = " ---  ERRORS  --- \n"
            result += error_output

            if script_name:
                script = str(script_name)
            else:
                script = "Some script"

            audit_name = get_audit_name(self, script_logger)
            send_alerts(self.application.alerts_config, script + ' NOT STARTED',
                        "Couldn't start the script " + script + ' by ' + audit_name + '.\n\n' +
                        result)

            respond_error(self, 500, result)

    def subscribe_fail_alerter(self, script_name, script_logger, alerts_config):
        request_handler_self = self

        class Alerter(object):
            def finished(self):
                return_code = request_handler_self.process_wrapper.get_return_code()

                if return_code != 0:
                    script = str(script_name)

                    audit_name = get_audit_name(request_handler_self, script_logger)

                    title = script + ' FAILED'
                    body = 'The script "' + script + '", started by ' + audit_name + \
                           ' exited with return code ' + str(return_code) + '.' + \
                           ' Usually this means an error, occurred during the execution.' + \
                           ' Please check the corresponding logs'

                    send_alerts(alerts_config, title, body)

        self.process_wrapper.add_finish_listener(Alerter())


def send_alerts(alerts_config, title, body):
    if (not alerts_config) or (not alerts_config.get_destinations()):
        return

    def _send():
        for destination in alerts_config.get_destinations():
            try:
                destination.send(title, body)
            except:
                script_logger = logging.getLogger("scriptServer")
                script_logger.exception("Couldn't send alert to " + str(destination))

    thread = threading.Thread(target=_send)
    thread.start()


class AuthorizedStaticFileHandler(tornado.web.StaticFileHandler):
    @check_authorization
    def validate_absolute_path(self, root, absolute_path):
        if not self.application.auth.is_enabled() and (absolute_path.endswith("/login.html")):
            raise tornado.web.HTTPError(404)

        return super(AuthorizedStaticFileHandler, self).validate_absolute_path(root, absolute_path)


class LoginHandler(tornado.web.RequestHandler):
    def post(self):
        auth = self.application.auth
        if not auth.is_enabled():
            return

        username = self.get_argument("username")
        password = self.get_argument("password")

        auth.authenticate(username, password, self)


class IndexHandler(tornado.web.RequestHandler):
    def get(self):
        self.render('index.html', web_root=SERVER_CONFIG.web_root)


class LogoutHandler(tornado.web.RequestHandler):
    @check_authorization
    def post(self):
        auth = self.application.auth

        auth.logout(self)


class GetUsernameHandler(tornado.web.RequestHandler):
    @check_authorization
    def get(self):
        auth = self.application.auth
        if not auth.is_enabled():
            raise tornado.web.HTTPError(404)

        username = auth.get_username(self)
        self.write(username)


class DownloadResultFile(AuthorizedStaticFileHandler):
    def set_extra_headers(self, path):
        super().set_extra_headers(path)

        filename = os.path.basename(path)
        self.set_header('Content-Disposition', 'attachment; filename=' + filename + '')

    @check_authorization
    def validate_absolute_path(self, root, absolute_path):
        logger = logging.getLogger('scriptServer')

        audit_name = get_audit_name(self, logger)

        file_path = file_utils.relative_path(absolute_path, os.path.abspath(root))
        if not file_download_feature.allowed_to_download(file_path, audit_name, get_tornado_secret()):
            logger.warning('Access attempt from ' + audit_name + ' to ' + absolute_path)
            raise tornado.web.HTTPError(404)

        return super(AuthorizedStaticFileHandler, self).validate_absolute_path(root, absolute_path)


def respond_error(request_handler, status_code, message):
    request_handler.set_status(status_code)
    request_handler.write(message)


def wrap_script_output(text, text_color=None, background_color=None, text_styles=None):
    output_object = {'text': text}

    if text_color:
        output_object['text_color'] = text_color

    if background_color:
        output_object['background_color'] = background_color

    if text_styles:
        output_object['text_styles'] = text_styles

    return wrap_to_server_event("output", output_object)


def wrap_to_server_event(event_type, data):
    return json.dumps({
        "event": event_type,
        "data": data
    })


def pipe_process_to_http(process_wrapper: execution_base.ProcessWrapper, output_logger, write_callback):
    bash_formatting = process_wrapper.get_config().is_bash_formatting()

    reader = None
    if bash_formatting:
        reader = bash_utils.BashReader()

    while True:
        process_output = process_wrapper.read()

        output_logger.log(process_output)

        if process_output is not None:
            if reader:
                read_iterator = reader.read(process_output)
                for text in read_iterator:
                    write_callback(wrap_script_output(
                        text.text,
                        text.text_color,
                        text.background_color,
                        text.styles
                    ))

            else:
                write_callback(wrap_script_output(process_output))

        elif process_wrapper.is_finished():
            if reader:
                remaining_text = reader.get_current_text()
                if remaining_text:
                    write_callback(wrap_script_output(
                        remaining_text.text,
                        remaining_text.text_color,
                        remaining_text.background_color,
                        remaining_text.styles
                    ))

            break


def get_tornado_secret():
    secret_file = os.path.join("temp", "secret.dat")
    if os.path.exists(secret_file):
        secret = file_utils.read_file(secret_file, byte_content=True)
        if secret:
            return secret

    secret = os.urandom(256)
    file_utils.write_file(secret_file, secret, byte_content=True)
    return secret


def main():
    logging_conf_file = os.path.join(CONFIG_FOLDER, 'logging.json')
    with open(logging_conf_file, "rt") as f:
        log_config = json.load(f)
        file_utils.prepare_folder(os.path.join("logs", "processes"))

        logging.config.dictConfig(log_config)

    file_utils.prepare_folder(CONFIG_FOLDER)
    file_utils.prepare_folder(SCRIPT_CONFIGS_FOLDER)

    global SERVER_CONFIG
    SERVER_CONFIG = server_conf.from_json(SERVER_CONF_PATH)
    ssl_context = None
    if SERVER_CONFIG.is_ssl():
        ssl_context = ssl.create_default_context(ssl.Purpose.CLIENT_AUTH)
        ssl_context.load_cert_chain(SERVER_CONFIG.get_ssl_cert_path(),
                                    SERVER_CONFIG.get_ssl_key_path())

    file_utils.prepare_folder(TEMP_FOLDER)

    settings = {
        "cookie_secret": get_tornado_secret(),
        "login_url": "/login.html",
        # "static_path": os.path.join(os.path.dirname(os.path.dirname(__file__)), "web", "scripts"),
        "template_path": os.path.join(os.path.dirname(os.path.dirname(__file__)), "web"),
    }

    auth = TornadoAuth(SERVER_CONFIG.authorizer)

    result_files_folder = file_download_feature.get_result_files_folder(TEMP_FOLDER)
    file_download_feature.autoclean_downloads(TEMP_FOLDER)

    handlers = [(r"{}/scripts/list".format(SERVER_CONFIG.web_root), GetScripts),
                (r"{}/scripts/info".format(SERVER_CONFIG.web_root), GetScriptInfo),
                (r"{}/scripts/execute".format(SERVER_CONFIG.web_root), ScriptExecute),
                (r"{}/scripts/execute/stop".format(SERVER_CONFIG.web_root), ScriptStop),
                (r"{}/scripts/execute/io/(.*)".format(SERVER_CONFIG.web_root), ScriptStreamSocket),
                (r"{}/".format(SERVER_CONFIG.web_root) + file_download_feature.RESULT_FILES_FOLDER + "/(.*)",
                 DownloadResultFile,
<<<<<<< HEAD
                 {"path": result_files_folder}),
                (r"{}/".format(SERVER_CONFIG.web_root), IndexHandler), ]
=======
                 {'path': result_files_folder}),
                (r"/", ProxiedRedirectHandler, {"url": "/index.html"})]
>>>>>>> 1da9d863

    if auth.is_enabled():
        handlers.append((r"/login", LoginHandler))
        handlers.append((r"/logout", LogoutHandler))

    handlers.append((r"/username", GetUsernameHandler))

    handlers.append((r"{}/(.*)".format(SERVER_CONFIG.web_root), AuthorizedStaticFileHandler, {"path": "web"}))

    application = tornado.web.Application(handlers, **settings)

    application.auth = auth

    application.alerts_config = SERVER_CONFIG.get_alerts_config()

    http_server = httpserver.HTTPServer(application, ssl_options=ssl_context)
    http_server.listen(SERVER_CONFIG.port)
    tornado.ioloop.IOLoop.current().start()


if __name__ == "__main__":
    main()<|MERGE_RESOLUTION|>--- conflicted
+++ resolved
@@ -34,7 +34,6 @@
 from utils import process_utils as process_utils
 
 TEMP_FOLDER = "temp"
-SERVER_CONFIG = None
 
 pty_supported = os_utils.is_linux()
 if pty_supported:
@@ -601,11 +600,6 @@
         auth.authenticate(username, password, self)
 
 
-class IndexHandler(tornado.web.RequestHandler):
-    def get(self):
-        self.render('index.html', web_root=SERVER_CONFIG.web_root)
-
-
 class LogoutHandler(tornado.web.RequestHandler):
     @check_authorization
     def post(self):
@@ -736,42 +730,34 @@
     file_utils.prepare_folder(CONFIG_FOLDER)
     file_utils.prepare_folder(SCRIPT_CONFIGS_FOLDER)
 
-    global SERVER_CONFIG
-    SERVER_CONFIG = server_conf.from_json(SERVER_CONF_PATH)
+    server_config = server_conf.from_json(SERVER_CONF_PATH)
     ssl_context = None
-    if SERVER_CONFIG.is_ssl():
+    if server_config.is_ssl():
         ssl_context = ssl.create_default_context(ssl.Purpose.CLIENT_AUTH)
-        ssl_context.load_cert_chain(SERVER_CONFIG.get_ssl_cert_path(),
-                                    SERVER_CONFIG.get_ssl_key_path())
+        ssl_context.load_cert_chain(server_config.get_ssl_cert_path(),
+                                    server_config.get_ssl_key_path())
 
     file_utils.prepare_folder(TEMP_FOLDER)
 
     settings = {
         "cookie_secret": get_tornado_secret(),
-        "login_url": "/login.html",
-        # "static_path": os.path.join(os.path.dirname(os.path.dirname(__file__)), "web", "scripts"),
-        "template_path": os.path.join(os.path.dirname(os.path.dirname(__file__)), "web"),
+        "login_url": "/login.html"
     }
 
-    auth = TornadoAuth(SERVER_CONFIG.authorizer)
+    auth = TornadoAuth(server_config.authorizer)
 
     result_files_folder = file_download_feature.get_result_files_folder(TEMP_FOLDER)
     file_download_feature.autoclean_downloads(TEMP_FOLDER)
 
-    handlers = [(r"{}/scripts/list".format(SERVER_CONFIG.web_root), GetScripts),
-                (r"{}/scripts/info".format(SERVER_CONFIG.web_root), GetScriptInfo),
-                (r"{}/scripts/execute".format(SERVER_CONFIG.web_root), ScriptExecute),
-                (r"{}/scripts/execute/stop".format(SERVER_CONFIG.web_root), ScriptStop),
-                (r"{}/scripts/execute/io/(.*)".format(SERVER_CONFIG.web_root), ScriptStreamSocket),
-                (r"{}/".format(SERVER_CONFIG.web_root) + file_download_feature.RESULT_FILES_FOLDER + "/(.*)",
+    handlers = [(r"/scripts/list", GetScripts),
+                (r"/scripts/info", GetScriptInfo),
+                (r"/scripts/execute", ScriptExecute),
+                (r"/scripts/execute/stop", ScriptStop),
+                (r"/scripts/execute/io/(.*)", ScriptStreamSocket),
+                (r'/' + file_download_feature.RESULT_FILES_FOLDER + '/(.*)',
                  DownloadResultFile,
-<<<<<<< HEAD
-                 {"path": result_files_folder}),
-                (r"{}/".format(SERVER_CONFIG.web_root), IndexHandler), ]
-=======
                  {'path': result_files_folder}),
                 (r"/", ProxiedRedirectHandler, {"url": "/index.html"})]
->>>>>>> 1da9d863
 
     if auth.is_enabled():
         handlers.append((r"/login", LoginHandler))
@@ -779,16 +765,16 @@
 
     handlers.append((r"/username", GetUsernameHandler))
 
-    handlers.append((r"{}/(.*)".format(SERVER_CONFIG.web_root), AuthorizedStaticFileHandler, {"path": "web"}))
+    handlers.append((r"/(.*)", AuthorizedStaticFileHandler, {"path": "web"}))
 
     application = tornado.web.Application(handlers, **settings)
 
     application.auth = auth
 
-    application.alerts_config = SERVER_CONFIG.get_alerts_config()
+    application.alerts_config = server_config.get_alerts_config()
 
     http_server = httpserver.HTTPServer(application, ssl_options=ssl_context)
-    http_server.listen(SERVER_CONFIG.port)
+    http_server.listen(server_config.port)
     tornado.ioloop.IOLoop.current().start()
 
 
