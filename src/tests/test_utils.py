import json
import os
import shutil
import stat
import threading
import uuid
<<<<<<< HEAD
from unittest.mock import MagicMock
=======
from copy import copy
from unittest.case import TestCase
>>>>>>> 519d2172

import utils.file_utils as file_utils
import utils.os_utils as os_utils
from execution.process_base import ProcessWrapper
from model.script_config import ConfigModel, ParameterModel
from react.properties import ObservableDict
from utils import audit_utils

temp_folder = 'tests_temp'
_original_env = {}


def create_file(filepath, *, overwrite=False, text='test text'):
    if not os.path.exists(temp_folder):
        os.makedirs(temp_folder)

    filename = os.path.basename(filepath)
    folder = os.path.join(temp_folder, os.path.dirname(filepath))
    if not os.path.exists(folder):
        os.makedirs(folder)

    file_path = os.path.join(folder, filename)
    if os.path.exists(file_path) and not overwrite:
        raise Exception('File ' + file_path + ' already exists')

    file_utils.write_file(file_path, text)

    return file_path


def create_files(names, dir=None):
    for name in names:
        if dir is not None:
            create_file(os.path.join(dir, name))
        else:
            create_file(name)


def create_dir(dir_path):
    if not os.path.exists(temp_folder):
        os.makedirs(temp_folder)

    full_path = os.path.join(temp_folder, dir_path)
    if not os.path.exists(full_path):
        os.makedirs(full_path)

    return full_path


def setup():
    if os.path.exists(temp_folder):
        _rmtree(temp_folder)

    os.makedirs(temp_folder)


def cleanup():
    if os.path.exists(temp_folder):
        _rmtree(temp_folder)

    os_utils.reset_os()

    for key, value in _original_env.items():
        if value is None:
            del os.environ[key]
        else:
            os.environ[key] = value

    _original_env.clear()


def _rmtree(folder):
    exception = None

    def on_rm_error(func, path, exc_info):
        try:
            os.chmod(path, stat.S_IWRITE | stat.S_IEXEC | stat.S_IREAD)
            os.remove(path)
        except Exception as e:
            print('Failed to remove path ' + path + ': ' + str(e))
            nonlocal exception
            if exception is None:
                exception = e

    shutil.rmtree(folder, onerror=on_rm_error)
    if exception:
        raise exception


def set_linux():
    os_utils.set_linux()


def set_win():
    os_utils.set_win()


def mock_object():
    return type('', (), {})()


def write_script_config(conf_object, filename, config_folder=None):
    if config_folder is None:
        config_folder = os.path.join(temp_folder, 'runners')
    file_path = os.path.join(config_folder, filename + '.json')

    config_json = json.dumps(conf_object)
    file_utils.write_file(file_path, config_json)
    return file_path


def create_script_param_config(
        param_name,
        *,
        type=None,
        default=None,
        required=None,
        secure=None,
        param=None,
        env_var=None,
        no_value=None,
        constant=None,
        multiselect_separator=None,
        multiple_arguments=None,
        min=None,
        max=None,
        allowed_values=None,
        values_script=None,
        file_dir=None,
        file_recursive=None,
        file_type=None,
        file_extensions=None,
        repeat_param=None,
        same_arg_param=None):
    conf = {'name': param_name}

    if type is not None:
        conf['type'] = type

    if values_script is not None:
        conf['values'] = {'script': values_script}

    if default is not None:
        conf['default'] = default

    if required is not None:
        conf['required'] = required

    if secure is not None:
        conf['secure'] = secure

    if param is not None:
        conf['param'] = param

    if env_var is not None:
        conf['env_var'] = env_var

    if no_value is not None:
        conf['no_value'] = no_value

    if constant is not None:
        conf['constant'] = constant

    if multiselect_separator is not None:
        conf['separator'] = multiselect_separator

    if multiple_arguments is not None:
        conf['multiple_arguments'] = multiple_arguments

    if min is not None:
        conf['min'] = min

    if max is not None:
        conf['max'] = max

    if allowed_values is not None:
        conf['values'] = list(allowed_values)

    if file_dir is not None:
        conf['file_dir'] = file_dir

    if file_recursive is not None:
        conf['file_recursive'] = file_recursive

    if file_extensions is not None:
        conf['file_extensions'] = file_extensions

    if file_type is not None:
        conf['file_type'] = file_type

    if repeat_param is not None:
        conf['repeat_param'] = repeat_param

    if same_arg_param is not None:
        conf['same_arg_param'] = same_arg_param

    return conf


def create_config_model(name, *,
                        config=None,
                        username='user1',
                        audit_name='127.0.0.1',
                        path=None,
                        parameters=None,
                        parameter_values=None,
                        script_command='ls',
                        output_files=None,
                        requires_terminal=None,
                        schedulable=True):
    result_config = {}

    if config:
        result_config.update(config)

    result_config['name'] = name

    if parameters is not None:
        result_config['parameters'] = parameters

    if path is None:
        path = name

    if output_files is not None:
        result_config['output_files'] = output_files

    if requires_terminal is not None:
        result_config['requires_terminal'] = requires_terminal

    if schedulable is not None:
        result_config['scheduling'] = {'enabled': schedulable}

    result_config['script_path'] = script_command

    return ConfigModel(result_config, path, username, audit_name, parameter_values=parameter_values)


def create_parameter_model(name=None,
                           *,
                           type=None,
                           values_script=None,
                           default=None,
                           required=None,
                           secure=None,
                           param=None,
                           env_var=None,
                           no_value=None,
                           constant=None,
                           multiselect_separator=None,
                           multiple_arguments=None,
                           min=None,
                           max=None,
                           allowed_values=None,
                           username='user1',
                           audit_name='127.0.0.1',
                           all_parameters=None,
                           file_dir=None,
                           file_recursive=None,
                           other_param_values: ObservableDict = None):
    config = create_script_param_config(
        name,
        type=type,
        values_script=values_script,
        default=default,
        required=required,
        secure=secure,
        param=param,
        env_var=env_var,
        no_value=no_value,
        constant=constant,
        multiselect_separator=multiselect_separator,
        multiple_arguments=multiple_arguments,
        min=min,
        max=max,
        allowed_values=allowed_values,
        file_dir=file_dir,
        file_recursive=file_recursive)

    if all_parameters is None:
        all_parameters = []

    return ParameterModel(config,
                          username,
                          audit_name,
                          lambda: all_parameters,
                          other_param_values=other_param_values)


def create_simple_parameter_configs(names):
    return {name: {'name': name} for name in names}


def create_parameter_model_from_config(config,
                                       *,
                                       username='user1',
                                       audit_name='127.0.0.1',
                                       working_dir=None,
                                       all_parameters=None):
    if all_parameters is None:
        all_parameters = []

    if config is None:
        config = {}

    return ParameterModel(config, username, audit_name, all_parameters, working_dir=working_dir)


def create_audit_names(ip=None, auth_username=None, proxy_username=None, hostname=None):
    result = {}
    if ip is not None:
        result[audit_utils.IP] = ip
    if auth_username is not None:
        result[audit_utils.AUTH_USERNAME] = auth_username
    if proxy_username is not None:
        result[audit_utils.PROXIED_USERNAME] = proxy_username
    if hostname is not None:
        result[audit_utils.HOSTNAME] = hostname
    return result


def set_env_value(key, value):
    if key not in _original_env:
        if key in os.environ:
            _original_env[key] = value
        else:
            _original_env[key] = None

    os.environ[key] = value


def assert_large_dict_equal(expected, actual, testcase):
    if len(expected) < 20 and len(actual) < 20:
        testcase.assertEqual(expected, actual)
        return

    if expected == actual:
        return

    diff_expected = {}
    diff_actual = {}
    too_large_diff = False

    all_keys = set()
    all_keys.update(expected.keys())
    all_keys.update(actual.keys())
    for key in all_keys:
        expected_value = expected.get(key)
        actual_value = actual.get(key)

        if expected_value == actual_value:
            continue

        diff_expected[key] = expected_value
        diff_actual[key] = actual_value

        if len(diff_expected) >= 50:
            too_large_diff = True
            break

    message = 'Showing only different elements'
    if too_large_diff:
        message += ' (limited to 50)'

    testcase.assertEqual(diff_expected, diff_actual, message)


def wait_observable_close_notification(observable, timeout):
    close_condition = threading.Event()
    observable.subscribe_on_close(lambda: close_condition.set())
    close_condition.wait(timeout)


def mock_request_handler(*, arguments: dict = None, method='GET', headers=None):
    if headers is None:
        headers = {}

    request_handler = mock_object()

    def get_argument(arg_name):
        if arguments is None:
            return None
        return arguments.get(arg_name)

    request_handler.get_argument = get_argument

    request_handler.request = mock_object()
    request_handler.request.method = method
    request_handler.request.headers = headers

    return request_handler


def assert_dir_files(expected_files, dir_path, test_case: TestCase):
    expected_files_sorted = sorted(copy(expected_files))
    actual_files = sorted(os.listdir(dir_path))

    test_case.assertSequenceEqual(expected_files_sorted, actual_files)


class _MockProcessWrapper(ProcessWrapper):
    def __init__(self, executor, command, working_directory, env_variables):
        super().__init__(command, working_directory, env_variables)

        self.exit_code = None
        self.finished = False
        self.process_id = int.from_bytes(uuid.uuid1().bytes, byteorder='big')
        self.finish_condition = threading.Condition()

    def get_process_id(self):
        return self.process_id

    # method for tests
    def finish(self, exit_code):
        if self.is_finished():
            raise Exception('Cannot finish a script twice')
        self.__finish(exit_code)

    # method for tests
    def write_output(self, output):
        self._write_script_output(output)

    def stop(self):
        self.__finish(9)

    def kill(self):
        self.__finish(15)

    def __finish(self, exit_code):
        if self.finished:
            return

        with self.finish_condition:
            self.exit_code = exit_code
            self.finished = True
            self.output_stream.close()
            self.finish_condition.notify_all()

        self.notify_finish_thread.join()

    def is_finished(self):
        return self.finished

    def get_return_code(self):
        return self.exit_code

    def pipe_process_output(self):
        pass

    def start_execution(self, command, working_directory):
        pass

    def wait_finish(self):
        with self.finish_condition:
            while not self.finished:
                self.finish_condition.wait(0.01)

    def write_to_input(self, value):
        pass


class AnyUserAuthorizer:
    def is_allowed_in_app(self, user_id):
        return True

    def is_allowed(self, user_id, allowed_users):
        return True

    def is_admin(self, user_id):
        return True


class _IdGeneratorMock:
    def __init__(self) -> None:
        super().__init__()
        self.generated_ids = []
        self._next_id = 123

    def next_id(self):
        id = str(self._next_id)
        self._next_id += 1
        self.generated_ids.append(id)
        return id


class AsyncMock(MagicMock):
    async def __call__(self, *args, **kwargs):
        return super(AsyncMock, self).__call__(*args, **kwargs)<|MERGE_RESOLUTION|>--- conflicted
+++ resolved
@@ -4,12 +4,9 @@
 import stat
 import threading
 import uuid
-<<<<<<< HEAD
-from unittest.mock import MagicMock
-=======
 from copy import copy
 from unittest.case import TestCase
->>>>>>> 519d2172
+from unittest.mock import MagicMock
 
 import utils.file_utils as file_utils
 import utils.os_utils as os_utils
